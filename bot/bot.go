package bot

import (
	"bytes"
	"encoding/json"
	"fmt"
	"os"
	"reflect"
	"strconv"
	"strings"

	"github.com/bwmarrin/discordgo"
	"github.com/google/shlex"
	"github.com/kelseyhightower/envconfig"
	"github.com/rs/zerolog"
	"github.com/rs/zerolog/log"
)

// Config represents the config that Borik will use to run
type Config struct {
	Prefix   string        `default:"borik!"`
	Token    string        `required:"true"`
	LogLevel zerolog.Level `default:"1" split_words:"true"`
}

// Command represents an individual command.
type Command struct {
	Name        string
	Description string
	Handler     interface{}
}

// MarshalJSON marshals a command to json, omitting the handler function.
func (command Command) MarshalJSON() ([]byte, error) {
	return json.Marshal(struct {
		Name        string `json:"name"`
		Description string `json:"description"`
	}{
		command.Name, command.Description,
	})
}

// Borik represents an individual instance of Borik
type Borik struct {
	Session  *discordgo.Session
	Config   *Config
	Commands map[string]Command
}

// Instance is the current instance of Borik
var Instance *Borik

// New constructs a new instance of Borik.
func New() (*Borik, error) {
	var config Config
	err := envconfig.Process("borik", &config)

	if err != nil {
		return nil, fmt.Errorf("error loading Borik config: %w", err)
	}

	zerolog.SetGlobalLevel(config.LogLevel)
	log.Logger = log.Output(zerolog.ConsoleWriter{Out: os.Stderr})

	log.Debug().Msg("Creating Discord session")
	session, err := discordgo.New("Bot " + config.Token)
	if err != nil {
		return nil, fmt.Errorf("error creating new Discord session: %w", err)
	}
	log.Debug().Msg("Discord session created")

	session.AddHandler(messageCreate)
	session.Identify.Intents = discordgo.MakeIntent(discordgo.IntentsGuildMessages)

	magik := Command{
		Name:        "magik",
		Description: "Magikify an image",
		Handler:     magikCommand,
	}

	Instance = &Borik{
		session,
		&config,
<<<<<<< HEAD
		[]Command{
			{
				Name:        "",
				Description: "Magikify an image",
				Handler:     magikCommand,
			},
			{
				Name:        "magik",
				Description: "Magikify an image",
				Handler:     magikCommand,
			},
			{
				Name:        "arcweld",
				Description: "Arc-weld an image",
				Handler:     arcweldCommand,
			},
=======
		map[string]Command{
			"magik": magik,
			"":      magik,
>>>>>>> 1492d006
		},
	}

	log.Debug().Msg("Borik instance created")

	return Instance, nil
}

func messageCreate(s *discordgo.Session, m *discordgo.MessageCreate) {
	if m.Author.ID == s.State.User.ID || m.Author.Bot {
		return
	}

	_ParseCommand(m)
}

type _MagikArgs struct {
	ImageURL string  `default:""`
	Scale    float64 `default:"1"`
}

func magikCommand(message *discordgo.MessageCreate, args _MagikArgs) {
	if args.Scale == 0 {
		args.Scale = 1
	}

	if args.ImageURL == "" {
		var err error
		args.ImageURL, err = FindImageURL(message)
		if err != nil {
			log.Error().Err(err).Msg("Error while attempting to find image to process")
			return
		}
	}

	srcBytes, err := DownloadImage(args.ImageURL)
	if err != nil {
		log.Error().Err(err).Msg("Failed to download image to process")
		return
	}
	destBuffer := new(bytes.Buffer)

	log.Debug().Msg("Beginning processing image")
	err = Magik(srcBytes, destBuffer, args.Scale)
	if err != nil {
		log.Error().Err(err).Msg("Failed to process image")
		return
	}

	log.Debug().Msg("Image processed, uploading result")
	_, err = Instance.Session.ChannelFileSend(message.ChannelID, "test.jpeg", destBuffer)
	if err != nil {
		log.Error().Err(err).Msg("Failed to send image")
		_, err = Instance.Session.ChannelMessageSend(message.ChannelID, fmt.Sprintf("Failed to send resulting image: `%s`", err.Error()))
		if err != nil {
			log.Error().Err(err).Msg("Failed to send error message")
		}
	}
}

type _ArcweldArgs struct {
	ImageURL string `default:""`
}

func arcweldCommand(message *discordgo.MessageCreate, args _ArcweldArgs) {
	if args.ImageURL == "" {
		var err error
		args.ImageURL, err = FindImageURL(message)
		if err != nil {
			log.Error().Err(err).Msg("Error while attempting to find image to process")
			return
		}
	}

	srcBytes, err := DownloadImage(args.ImageURL)
	if err != nil {
		log.Error().Err(err).Msg("Failed to download image to process")
		return
	}
	destBuffer := new(bytes.Buffer)

	log.Debug().Msg("Beginning processing image")
	err = Arcweld(srcBytes, destBuffer)
	if err != nil {
		log.Error().Err(err).Msg("Failed to process image")
		return
	}

	log.Debug().Msg("Image processed, uploading result")
	_, err = Instance.Session.ChannelFileSend(message.ChannelID, "test.jpeg", destBuffer)
	if err != nil {
		log.Error().Err(err).Msg("Failed to send image")
		_, err = Instance.Session.ChannelMessageSend(message.ChannelID, fmt.Sprintf("Failed to send resulting image: `%s`", err.Error()))
		if err != nil {
			log.Error().Err(err).Msg("Failed to send error message")
		}
	}
}

// _ParseCommand parses a message for commands, running the resulting command if found.
func _ParseCommand(message *discordgo.MessageCreate) {
	if !strings.HasPrefix(message.Content, Instance.Config.Prefix) {
		return
	}
	log.Debug().Str("message", message.Content).Msg("Parsing command")
	args, err := shlex.Split(message.Content)
	if err != nil {
		log.Error().Err(err).Msg("Error processing message for commands")
		return
	}
	if len(args) == 0 {
		return
	}

	command := strings.TrimPrefix(args[0], Instance.Config.Prefix)

	commandObj, ok := Instance.Commands[command]

	if !ok {
		log.Error().Str("command", command).Msg("Unknown command")
		return
	}

	log.Debug().Interface("command", commandObj).Msg("Found command in message")

	handlerType := reflect.TypeOf(commandObj.Handler)
	if inCount := handlerType.NumIn(); inCount != 2 {
		panic(fmt.Sprintf("Expected handler function taking 2 params, got %d params", inCount))
	}

	argsParam := handlerType.In(1)
	argsParamValue := reflect.New(argsParam).Elem()

	for index := 0; index < argsParamValue.NumField(); index++ {
		field := argsParamValue.Field(index)
		fieldCtx := log.With().
			Int("index", index).
			Str("arg_type", field.Kind().String()).
			Str("name", argsParam.Field(index).Name).Logger()

		fieldCtx.Debug().Msg("Parsing arg")

		var value string
		if index >= len(args)-1 {
			fieldCtx.Debug().Msg("No value provided, attempting default value")
			defaultVal, ok := argsParam.Field(index).Tag.Lookup("default")
			if !ok {
				log.Error().
					Str("name", argsParam.Field(index).Name).
					Str("command", commandObj.Name).
					Msg("Missing value for required parameter")
				return
			}
			value = defaultVal
			fieldCtx.Debug().Str("value", value).Msg("Found default value")
		} else {
			value = args[index+1]
		}
		fieldCtx.Debug().Str("value", value).Msg("Found value to parse")

		switch field.Kind() {
		case reflect.String:
			field.SetString(value)
		case reflect.Int:
			intVal, err := strconv.Atoi(value)
			if err != nil {
				log.Error().
					Err(err).
					Str("arg", value).
					Msg("Error while parsing integer command argument")
				return
			}
			field.SetInt(int64(intVal))
		case reflect.Float64:
			floatVal, err := strconv.ParseFloat(value, 64)
			if err != nil {
				log.Error().
					Err(err).
					Str("arg", value).
					Msg("Error while parsing argument to float64")
				return
			}
			field.SetFloat(floatVal)
		}
	}

	reflect.ValueOf(commandObj.Handler).Call([]reflect.Value{reflect.ValueOf(message), argsParamValue})
}<|MERGE_RESOLUTION|>--- conflicted
+++ resolved
@@ -81,28 +81,14 @@
 	Instance = &Borik{
 		session,
 		&config,
-<<<<<<< HEAD
-		[]Command{
-			{
-				Name:        "",
-				Description: "Magikify an image",
-				Handler:     magikCommand,
-			},
-			{
-				Name:        "magik",
-				Description: "Magikify an image",
-				Handler:     magikCommand,
-			},
-			{
+		map[string]Command{
+			"magik": magik,
+			"":      magik,
+			"arcweld": {
 				Name:        "arcweld",
 				Description: "Arc-weld an image",
 				Handler:     arcweldCommand,
 			},
-=======
-		map[string]Command{
-			"magik": magik,
-			"":      magik,
->>>>>>> 1492d006
 		},
 	}
 
